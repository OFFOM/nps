--- conflicted
+++ resolved
@@ -1,12 +1,7 @@
 package mux
 
 import (
-<<<<<<< HEAD
-	"github.com/cnlh/nps/lib/common"
-	"github.com/cnlh/nps/vender/github.com/astaxie/beego/logs"
-=======
 	"log"
->>>>>>> 57c49089
 	"net"
 	"net/http"
 	_ "net/http/pprof"
